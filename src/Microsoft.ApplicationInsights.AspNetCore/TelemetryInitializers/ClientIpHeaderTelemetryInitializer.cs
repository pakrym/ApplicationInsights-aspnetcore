﻿namespace Microsoft.ApplicationInsights.AspNetCore.TelemetryInitializers
{
    using System;
    using System.Collections.Generic;
    using System.Net;
    using System.Net.Sockets;
    using Extensibility.Implementation.Tracing;
    using Microsoft.ApplicationInsights.Channel;
    using Microsoft.ApplicationInsights.DataContracts;
    using Microsoft.AspNetCore.Http;
    using Microsoft.AspNetCore.Http.Features;

    /// <summary>
    /// This telemetry initializer extracts client IP address and populates telemetry.Context.Location.Ip property.
    /// Lot's of code reuse from Microsoft.ApplicationInsights.Extensibility.Web.TelemetryInitializers.ClientIpHeaderTelemetryInitializer
    /// </summary>
    internal class ClientIpHeaderTelemetryInitializer : TelemetryInitializerBase
    {
<<<<<<< HEAD
        private readonly char[] HeaderValuesSeparatorDefault = new char[] { ',' };
=======
>>>>>>> 3624c736
        private const string HeaderNameDefault = "X-Forwarded-For";
        private readonly char[] headerValuesSeparatorDefault = { ',' };

        private char[] headerValueSeparators;

<<<<<<< HEAD
        private readonly ICollection<string> headerNames;


=======
>>>>>>> 3624c736
        public ClientIpHeaderTelemetryInitializer(IHttpContextAccessor httpContextAccessor)
             : base(httpContextAccessor)
        {
            this.headerNames = new List<string>();
            this.HeaderNames.Add(HeaderNameDefault);
            this.UseFirstIp = true;
            this.headerValueSeparators = this.headerValuesSeparatorDefault;
        }

        /// <summary>
        /// Gets comma separated list of request header names that is used to check client id.
        /// </summary>
        public ICollection<string> HeaderNames
        {
            get
            {
                return this.headerNames;
            }
        }

        /// <summary>
        /// Gets or sets a header values separator.
        /// </summary>
        public string HeaderValueSeparators
        {
            get
            {
                return string.Concat(this.headerValueSeparators);
            }

            set
            {
                if (!string.IsNullOrEmpty(value))
                {
                    this.headerValueSeparators = value.ToCharArray();
                }
            }
        }

        /// <summary>
        /// Gets or sets a value indicating whether the first or the last IP should be used from the lists of IPs in the header.
        /// </summary>
        public bool UseFirstIp { get; set; }

        protected override void OnInitializeTelemetry(HttpContext platformContext, RequestTelemetry requestTelemetry, ITelemetry telemetry)
        {
            if (!string.IsNullOrEmpty(telemetry.Context.Location.Ip))
            {
                // Ip is already populated.
                AspNetCoreEventSource.Instance.LogClientIpHeaderTelemetryInitializerOnInitializeTelemetryIpNull();
                return;
            }

            if (string.IsNullOrEmpty(requestTelemetry.Context.Location.Ip))
            {
                string resultIp = null;
                foreach (var name in this.HeaderNames)
                {
                    var headerValue = platformContext.Request.Headers[name];
                    if (!string.IsNullOrEmpty(headerValue))
                    {
                        var ip = GetIpFromHeader(headerValue);
                        ip = CutPort(ip);
                        if (IsCorrectIpAddress(ip))
                        {
<<<<<<< HEAD
                            resultIp = ip;
                            break;
=======
                            var ip = this.GetIpFromHeader(headerValue);
                            ip = CutPort(ip);
                            if (IsCorrectIpAddress(ip))
                            {
                                resultIp = ip;
                                break;
                            }
>>>>>>> 3624c736
                        }
                    }
                }

                if (string.IsNullOrEmpty(resultIp))
                {
                    var connectionFeature = platformContext.Features.Get<IHttpConnectionFeature>();

                    if (connectionFeature != null)
                    {
                        resultIp = connectionFeature.RemoteIpAddress.ToString();
                    }
                }

                requestTelemetry.Context.Location.Ip = resultIp;
            }

            telemetry.Context.Location.Ip = requestTelemetry.Context.Location.Ip;
        }

        private static string CutPort(string address)
        {
            // For Web sites in Azure header contains ip address with port e.g. 50.47.87.223:54464
            int portSeparatorIndex = address.IndexOf(":", StringComparison.OrdinalIgnoreCase);

            if (portSeparatorIndex > 0)
            {
                return address.Substring(0, portSeparatorIndex);
            }

            return address;
        }

        private static bool IsCorrectIpAddress(string address)
        {
            IPAddress outParameter;
            address = address.Trim();

            // Core SDK does not support setting Location.Ip to malformed ip address
            if (IPAddress.TryParse(address, out outParameter))
            {
                // Also SDK supports only ipv4!
                if (outParameter.AddressFamily == AddressFamily.InterNetwork)
                {
                    return true;
                }
            }

            return false;
        }

        private string GetIpFromHeader(string clientIpsFromHeader)
        {
            var ips = clientIpsFromHeader.Split(this.headerValueSeparators, StringSplitOptions.RemoveEmptyEntries);
            return this.UseFirstIp ? ips[0].Trim() : ips[ips.Length - 1].Trim();
        }
    }
}<|MERGE_RESOLUTION|>--- conflicted
+++ resolved
@@ -16,21 +16,11 @@
     /// </summary>
     internal class ClientIpHeaderTelemetryInitializer : TelemetryInitializerBase
     {
-<<<<<<< HEAD
-        private readonly char[] HeaderValuesSeparatorDefault = new char[] { ',' };
-=======
->>>>>>> 3624c736
         private const string HeaderNameDefault = "X-Forwarded-For";
         private readonly char[] headerValuesSeparatorDefault = { ',' };
 
         private char[] headerValueSeparators;
 
-<<<<<<< HEAD
-        private readonly ICollection<string> headerNames;
-
-
-=======
->>>>>>> 3624c736
         public ClientIpHeaderTelemetryInitializer(IHttpContextAccessor httpContextAccessor)
              : base(httpContextAccessor)
         {
@@ -96,10 +86,6 @@
                         ip = CutPort(ip);
                         if (IsCorrectIpAddress(ip))
                         {
-<<<<<<< HEAD
-                            resultIp = ip;
-                            break;
-=======
                             var ip = this.GetIpFromHeader(headerValue);
                             ip = CutPort(ip);
                             if (IsCorrectIpAddress(ip))
@@ -107,7 +93,6 @@
                                 resultIp = ip;
                                 break;
                             }
->>>>>>> 3624c736
                         }
                     }
                 }
