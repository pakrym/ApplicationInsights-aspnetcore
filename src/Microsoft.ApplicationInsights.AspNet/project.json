{
    "title": "Application Insights for ASP.NET 5 Web Applications",
    "description": "Application Insights for ASP.NET 5 web applications. See http://go.microsoft.com/fwlink/?LinkID=510752 for more information.",
    "authors": [ "Microsoft" ],
    "version": "1.0.0-rc1-update3",
    "copyright": "Copyright © Microsoft. All Rights Reserved.",
    "projectUrl": "https://github.com/Microsoft/ApplicationInsights-aspnet5",
    "licenseUrl": "http://go.microsoft.com/fwlink/?LinkID=510709",
    "requireLicenseAcceptance": true,
    "iconUrl": "http://appanacdn.blob.core.windows.net/cdn/icons/aic.png",
    "tags": [ "Analytics", "ApplicationInsights", "Telemetry", "AppInsights", "ASP.NET 5" ],
    "compilationOptions": {
        "keyFile": "../../keys/35MSSharedLib1024.snk",
        "delaySign": true
    },
    "dependencies": {
        "Microsoft.ApplicationInsights": "2.0.0",
        "Microsoft.AspNet.Hosting.Abstractions": "1.0.0-rc1-final",
        "Microsoft.AspNet.Http.Abstractions": "1.0.0-rc1-final",
        "Microsoft.AspNet.Http.Features": "1.0.0-rc1-final",
        "Microsoft.AspNet.Mvc": "6.0.0-rc1-final",
        "Microsoft.Extensions.Logging.Abstractions": "1.0.0-rc1-final",
        "Microsoft.Extensions.Configuration": "1.0.0-rc1-final",
        "Microsoft.Extensions.DiagnosticAdapter": "1.0.0-rc1-final"
    },

    "frameworks": {
      "dnx451": {
        "compilationOptions": {
          "define": [ "dnx451" ]
        },
        "dependencies": {
<<<<<<< HEAD
            "Microsoft.ApplicationInsights.PerfCounterCollector": "2.0.0-*",
            "Microsoft.ApplicationInsights.DependencyCollector": "2.0.0-*",
            "Microsoft.Diagnostics.Tracing.EventSource.Redist": "1.1.28"
=======
          "Microsoft.ApplicationInsights.PerfCounterCollector": "2.0.0",
          "Microsoft.ApplicationInsights.DependencyCollector": "2.0.0",
          "Microsoft.ApplicationInsights.WindowsServer.TelemetryChannel": "2.0.0"
>>>>>>> 199d838d
        }
      },
        "dnxcore50": {
            "compilationOptions": {
                "define": [ "dnxcore50" ]
            },
            "dependencies": {
                "System.AppContext": "4.0.1-beta-23516",
                "System.Net.NameResolution": "4.0.0-beta-23302",
                "System.Reflection": "4.0.10-beta-23109"
            }
        }
    }
}<|MERGE_RESOLUTION|>--- conflicted
+++ resolved
@@ -30,15 +30,10 @@
           "define": [ "dnx451" ]
         },
         "dependencies": {
-<<<<<<< HEAD
-            "Microsoft.ApplicationInsights.PerfCounterCollector": "2.0.0-*",
-            "Microsoft.ApplicationInsights.DependencyCollector": "2.0.0-*",
-            "Microsoft.Diagnostics.Tracing.EventSource.Redist": "1.1.28"
-=======
           "Microsoft.ApplicationInsights.PerfCounterCollector": "2.0.0",
           "Microsoft.ApplicationInsights.DependencyCollector": "2.0.0",
           "Microsoft.ApplicationInsights.WindowsServer.TelemetryChannel": "2.0.0"
->>>>>>> 199d838d
+          "Microsoft.Diagnostics.Tracing.EventSource.Redist": "1.1.28"
         }
       },
         "dnxcore50": {
