--- conflicted
+++ resolved
@@ -1,19 +1,3 @@
-<<<<<<< HEAD
-﻿{
-    "version": "1.0.0-rc1",
-    "compilationOptions": {
-        "keyFile": "../../keys/35MSSharedLib1024.snk",
-        "delaySign": true
-    },
-  "dependencies": {
-    "Microsoft.ApplicationInsights.AspNet": "1.0.0-rc1-update4",
-    "Microsoft.AspNet.Http.Abstractions": "1.0.0-rc1-final",
-    "Microsoft.AspNet.Server.WebListener": "1.0.0-rc1-final",
-    "Microsoft.Dnx.Runtime": "1.0.0-rc1-final",
-    "xunit.runner.dnx": "2.1.0-rc1-*",
-    "xunit": "2.1.0",
-    "System.Net.Http": "4.0.0-beta-*"
-=======
 {
   "buildOptions": {
     "keyFile": "../../keys/35MSSharedLib1024.snk",
@@ -26,7 +10,6 @@
     "xunit": "2.1.0",
     "Microsoft.AspNetCore.Server.Kestrel": "1.0.0-rc2-*",
     "Microsoft.ApplicationInsights.AspNetCore": "1.0.0-rc2"
->>>>>>> 81098967
   },
   "testRunner": "xunit",
   "frameworks": {
