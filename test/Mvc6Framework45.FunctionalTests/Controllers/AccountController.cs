﻿using System;
using System.Collections.Generic;
using System.Linq;
using System.Security.Claims;
using System.Security.Principal;
using System.Threading.Tasks;
using Microsoft.AspNet.Authentication;
using Microsoft.AspNet.Authorization;
using Microsoft.AspNet.Identity;
using Microsoft.AspNet.Mvc;
using Microsoft.AspNet.Mvc.Rendering;
using Mvc6Framework45.FunctionalTests;
using Mvc6Framework45.FunctionalTests.Models;

namespace Mvc6Framework45.FunctionalTests.Controllers
{
    [Authorize]
    public class AccountController : Controller
    {
        public AccountController(UserManager<ApplicationUser> userManager, SignInManager<ApplicationUser> signInManager)
        {
            UserManager = userManager;
            SignInManager = signInManager;
        }

        public UserManager<ApplicationUser> UserManager { get; private set; }

        public SignInManager<ApplicationUser> SignInManager { get; private set; }

        //
        // GET: /Account/Login
        [HttpGet]
        [AllowAnonymous]
        public IActionResult Login(string returnUrl = null)
        {
            ViewBag.ReturnUrl = returnUrl;
            return View();
        }

        //
        // POST: /Account/Login
        [HttpPost]
        [AllowAnonymous]
        [ValidateAntiForgeryToken]
        public async Task<IActionResult> Login(LoginViewModel model, string returnUrl = null)
        {
            ViewBag.ReturnUrl = returnUrl;
            if (ModelState.IsValid)
            {
                // This doesn't count login failures towards account lockout
                // To enable password failures to trigger account lockout, set lockoutOnFailure: true
                var result = await SignInManager.PasswordSignInAsync(model.Email, model.Password, model.RememberMe, lockoutOnFailure: false);
                if (result.Succeeded)
                {
                    return RedirectToLocal(returnUrl);
                }
                if (result.RequiresTwoFactor)
                {
                    return RedirectToAction("SendCode", new { ReturnUrl = returnUrl, RememberMe = model.RememberMe });
                }
                if (result.IsLockedOut)
                {
                    return View("Lockout");
                }
                else
                {
                    ModelState.AddModelError(string.Empty, "Invalid login attempt.");
                    return View(model);
                }
            }

            // If we got this far, something failed, redisplay form
            return View(model);
        }

        //
        // GET: /Account/Register
        [HttpGet]
        [AllowAnonymous]
        public IActionResult Register()
        {
            return View();
        }

        //
        // POST: /Account/Register
        [HttpPost]
        [AllowAnonymous]
        [ValidateAntiForgeryToken]
        public async Task<IActionResult> Register(RegisterViewModel model)
        {
            if (ModelState.IsValid)
            {
                var user = new ApplicationUser { UserName = model.Email, Email = model.Email };
                var result = await UserManager.CreateAsync(user, model.Password);
                if (result.Succeeded)
                {
                    // For more information on how to enable account confirmation and password reset please visit http://go.microsoft.com/fwlink/?LinkID=532713
                    // Send an email with this link
                    //var code = await UserManager.GenerateEmailConfirmationTokenAsync(user);
                    //var callbackUrl = Url.Action("ConfirmEmail", "Account", new { userId = user.Id, code = code }, protocol: Context.Request.Scheme);
                    //await MessageServices.SendEmailAsync(model.Email, "Confirm your account",
                    //    "Please confirm your account by clicking this link: <a href=\"" + callbackUrl + "\">link</a>");
                    await SignInManager.SignInAsync(user, isPersistent: false);
                    return RedirectToAction("Index", "Home");
                }
                AddErrors(result);
            }

            // If we got this far, something failed, redisplay form
            return View(model);
        }

        //
        // POST: /Account/LogOff
        [HttpPost]
        [ValidateAntiForgeryToken]
        public async Task<IActionResult> LogOff()
        {
<<<<<<< HEAD
            SignInManager.SignOutAsync();
=======
            await SignInManager.SignOutAsync();
>>>>>>> e4f68f87
            return RedirectToAction("Index", "Home");
        }

        //
        // POST: /Account/ExternalLogin
        [HttpPost]
        [AllowAnonymous]
        [ValidateAntiForgeryToken]
        public IActionResult ExternalLogin(string provider, string returnUrl = null)
        {
            // Request a redirect to the external login provider.
            var redirectUrl = Url.Action("ExternalLoginCallback", "Account", new { ReturnUrl = returnUrl });
            var properties = SignInManager.ConfigureExternalAuthenticationProperties(provider, redirectUrl);
            return new ChallengeResult(provider, properties);
        }

        //
        // GET: /Account/ExternalLoginCallback
        [HttpGet]
        [AllowAnonymous]
        public async Task<IActionResult> ExternalLoginCallback(string returnUrl = null)
        {
            var info = await SignInManager.GetExternalLoginInfoAsync();
            if (info == null)
            {
                return RedirectToAction("Login");
            }

            // Sign in the user with this external login provider if the user already has a login.
            var result = await SignInManager.ExternalLoginSignInAsync(info.LoginProvider, info.ProviderKey, isPersistent: false);
            if (result.Succeeded)
            {
                return RedirectToLocal(returnUrl);
            }
            if (result.RequiresTwoFactor)
            {
                return RedirectToAction("SendCode", new { ReturnUrl = returnUrl });
            }
            if (result.IsLockedOut)
            {
                return View("Lockout");
            }
            else
            {
                // If the user does not have an account, then ask the user to create an account.
                ViewBag.ReturnUrl = returnUrl;
                ViewBag.LoginProvider = info.LoginProvider;
                var email = info.ExternalPrincipal.FindFirstValue(ClaimTypes.Email);
                return View("ExternalLoginConfirmation", new ExternalLoginConfirmationViewModel { Email = email });
            }
        }

        //
        // POST: /Account/ExternalLoginConfirmation
        [HttpPost]
        [AllowAnonymous]
        [ValidateAntiForgeryToken]
        public async Task<IActionResult> ExternalLoginConfirmation(ExternalLoginConfirmationViewModel model, string returnUrl = null)
        {
            if (User.IsSignedIn())
            {
                return RedirectToAction("Index", "Manage");
            }

            if (ModelState.IsValid)
            {
                // Get the information about the user from the external login provider
                var info = await SignInManager.GetExternalLoginInfoAsync();
                if (info == null)
                {
                    return View("ExternalLoginFailure");
                }
                var user = new ApplicationUser { UserName = model.Email, Email = model.Email };
                var result = await UserManager.CreateAsync(user);
                if (result.Succeeded)
                {
                    result = await UserManager.AddLoginAsync(user, info);
                    if (result.Succeeded)
                    {
                        await SignInManager.SignInAsync(user, isPersistent: false);
                        return RedirectToLocal(returnUrl);
                    }
                }
                AddErrors(result);
            }

            ViewBag.ReturnUrl = returnUrl;
            return View(model);
        }

        // GET: /Account/ConfirmEmail
        [HttpGet]
        [AllowAnonymous]
        public async Task<IActionResult> ConfirmEmail(string userId, string code)
        {
            if (userId == null || code == null)
            {
                return View("Error");
            }
            var user = await UserManager.FindByIdAsync(userId);
            if (user == null)
            {
                return View("Error");
            }
            var result = await UserManager.ConfirmEmailAsync(user, code);
            return View(result.Succeeded ? "ConfirmEmail" : "Error");
        }

        //
        // GET: /Account/ForgotPassword
        [HttpGet]
        [AllowAnonymous]
        public IActionResult ForgotPassword()
        {
            return View();
        }

        //
        // POST: /Account/ForgotPassword
        [HttpPost]
        [AllowAnonymous]
        [ValidateAntiForgeryToken]
        public async Task<IActionResult> ForgotPassword(ForgotPasswordViewModel model)
        {
            if (ModelState.IsValid)
            {
                var user = await UserManager.FindByNameAsync(model.Email);
                if (user == null || !(await UserManager.IsEmailConfirmedAsync(user)))
                {
                    // Don't reveal that the user does not exist or is not confirmed
                    return View("ForgotPasswordConfirmation");
                }

                // For more information on how to enable account confirmation and password reset please visit http://go.microsoft.com/fwlink/?LinkID=532713
                // Send an email with this link
                // var code = await UserManager.GeneratePasswordResetTokenAsync(user);
                // var callbackUrl = Url.Action("ResetPassword", "Account", new { userId = user.Id, code = code }, protocol: Context.Request.Scheme);
                // await MessageServices.SendEmailAsync(model.Email, "Reset Password",
                //    "Please reset your password by clicking here: <a href=\"" + callbackUrl + "\">link</a>");
                // return View("ForgotPasswordConfirmation");
            }

            // If we got this far, something failed, redisplay form
            return View(model);
        }

        //
        // GET: /Account/ForgotPasswordConfirmation
        [HttpGet]
        [AllowAnonymous]
        public IActionResult ForgotPasswordConfirmation()
        {
            return View();
        }

        //
        // GET: /Account/ResetPassword
        [HttpGet]
        [AllowAnonymous]
        public IActionResult ResetPassword(string code = null)
        {
            return code == null ? View("Error") : View();
        }

        //
        // POST: /Account/ResetPassword
        [HttpPost]
        [AllowAnonymous]
        [ValidateAntiForgeryToken]
        public async Task<IActionResult> ResetPassword(ResetPasswordViewModel model)
        {
            if (!ModelState.IsValid)
            {
                return View(model);
            }
            var user = await UserManager.FindByNameAsync(model.Email);
            if (user == null)
            {
                // Don't reveal that the user does not exist
                return RedirectToAction("ResetPasswordConfirmation", "Account");
            }
            var result = await UserManager.ResetPasswordAsync(user, model.Code, model.Password);
            if (result.Succeeded)
            {
                return RedirectToAction("ResetPasswordConfirmation", "Account");
            }
            AddErrors(result);
            return View();
        }

        //
        // GET: /Account/ResetPasswordConfirmation
        [HttpGet]
        [AllowAnonymous]
        public IActionResult ResetPasswordConfirmation()
        {
            return View();
        }

        //
        // GET: /Account/SendCode
        [HttpGet]
        [AllowAnonymous]
        public async Task<ActionResult> SendCode(string returnUrl = null, bool rememberMe = false)
        {
            var user = await SignInManager.GetTwoFactorAuthenticationUserAsync();
            if (user == null)
            {
                return View("Error");
            }
            var userFactors = await UserManager.GetValidTwoFactorProvidersAsync(user);
            var factorOptions = userFactors.Select(purpose => new SelectListItem { Text = purpose, Value = purpose }).ToList();
            return View(new SendCodeViewModel { Providers = factorOptions, ReturnUrl = returnUrl, RememberMe = rememberMe });
        }

        //
        // POST: /Account/SendCode
        [HttpPost]
        [AllowAnonymous]
        [ValidateAntiForgeryToken]
        public async Task<IActionResult> SendCode(SendCodeViewModel model)
        {
            if (!ModelState.IsValid)
            {
                return View();
            }

            var user = await SignInManager.GetTwoFactorAuthenticationUserAsync();
            if (user == null)
            {
                return View("Error");
            }

            // Generate the token and send it
            var code = await UserManager.GenerateTwoFactorTokenAsync(user, model.SelectedProvider);
            if (string.IsNullOrWhiteSpace(code))
            {
                return View("Error");
            }

            var message = "Your security code is: " + code;
            if (model.SelectedProvider == "Email")
            {
                await MessageServices.SendEmailAsync(await UserManager.GetEmailAsync(user), "Security Code", message);
            }
            else if (model.SelectedProvider == "Phone")
            {
                await MessageServices.SendSmsAsync(await UserManager.GetPhoneNumberAsync(user), message);
            }

            return RedirectToAction("VerifyCode", new { Provider = model.SelectedProvider, ReturnUrl = model.ReturnUrl, RememberMe = model.RememberMe });
        }

        //
        // GET: /Account/VerifyCode
        [HttpGet]
        [AllowAnonymous]
        public async Task<IActionResult> VerifyCode(string provider, bool rememberMe, string returnUrl = null)
        {
            // Require that the user has already logged in via username/password or external login
            var user = await SignInManager.GetTwoFactorAuthenticationUserAsync();
            if (user == null)
            {
                return View("Error");
            }
            return View(new VerifyCodeViewModel { Provider = provider, ReturnUrl = returnUrl, RememberMe = rememberMe });
        }

        //
        // POST: /Account/VerifyCode
        [HttpPost]
        [AllowAnonymous]
        [ValidateAntiForgeryToken]
        public async Task<IActionResult> VerifyCode(VerifyCodeViewModel model)
        {
            if (!ModelState.IsValid)
            {
                return View(model);
            }

            // The following code protects for brute force attacks against the two factor codes.
            // If a user enters incorrect codes for a specified amount of time then the user account
            // will be locked out for a specified amount of time.
            var result = await SignInManager.TwoFactorSignInAsync(model.Provider, model.Code, model.RememberMe, model.RememberBrowser);
            if (result.Succeeded)
            {
                return RedirectToLocal(model.ReturnUrl);
            }
            if (result.IsLockedOut)
            {
                return View("Lockout");
            }
            else
            {
                ModelState.AddModelError("", "Invalid code.");
                return View(model);
            }
        }

        #region Helpers

        private void AddErrors(IdentityResult result)
        {
            foreach (var error in result.Errors)
            {
                ModelState.AddModelError(string.Empty, error.Description);
            }
        }

        private async Task<ApplicationUser> GetCurrentUserAsync()
        {
            return await UserManager.FindByIdAsync(Context.User.GetUserId());
        }

        private IActionResult RedirectToLocal(string returnUrl)
        {
            if (Url.IsLocalUrl(returnUrl))
            {
                return Redirect(returnUrl);
            }
            else
            {
                return RedirectToAction("Index", "Home");
            }
        }

        #endregion
    }
}<|MERGE_RESOLUTION|>--- conflicted
+++ resolved
@@ -117,11 +117,7 @@
         [ValidateAntiForgeryToken]
         public async Task<IActionResult> LogOff()
         {
-<<<<<<< HEAD
-            SignInManager.SignOutAsync();
-=======
             await SignInManager.SignOutAsync();
->>>>>>> e4f68f87
             return RedirectToAction("Index", "Home");
         }
 
